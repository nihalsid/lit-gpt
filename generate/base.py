--- conflicted
+++ resolved
@@ -16,7 +16,6 @@
 from lit_gpt.utils import check_valid_checkpoint_dir, get_default_supported_precision, lazy_load, quantization
 
 
-<<<<<<< HEAD
 def top_p_sampling(logits, p):
     probs = torch.softmax(logits, dim=-1)
     probs_sort, probs_idx = torch.sort(probs, dim=-1, descending=True)
@@ -29,10 +28,7 @@
     return next_token
 
 
-@torch.no_grad()
-=======
 @torch.inference_mode()
->>>>>>> 8f04791d
 def generate(
     model: GPT,
     idx: torch.Tensor,
